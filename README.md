# quic-p2p

|Crate|Documentation|Linux/macOS/Windows|
|:---:|:-----------:|:-----------------:|
|[![](http://meritbadge.herokuapp.com/quic-p2p)](https://crates.io/crates/quic-p2p)|[![Documentation](https://docs.rs/quic-p2p/badge.svg)](https://docs.rs/quic-p2p)|[![Build Status](https://travis-ci.com/maidsafe/quic-p2p.svg?branch=master)](https://travis-ci.com/maidsafe/quic-p2p)|

| [MaidSafe website](https://maidsafe.net) | [SAFE Dev Forum](https://forum.safedev.org) | [SAFE Network Forum](https://safenetforum.org) |
|:-------------------------------------:|:---------------------------------------:|:------------------------------------------:|

## Overview

This library provides a mechanism for peers on P2P networks to communicate
securely. It also allows the network peers to re-join the network without
requiring them to re-connect to any known peers. These peers such as hard coded
peers or DNS defined peers as these are obviously a security concern and
a centralised set of peers that can easily be attacked or even torn down. There
are several informative posts describing both QUIC and TLS 1.3:

- [The IETF draft specification](https://tools.ietf.org/html/draft-ietf-quic-transport-20#section-6)
- [Cloudflare intro to QUIC](https://blog.cloudflare.com/the-road-to-quic/)
- [Cloudflare intro to TLS 1.3](https://www.cloudflare.com/learning-resources/tls-1-3/)

These are highly recommended to be able to better understand this library, in
particular the Cloudflare blog posts (10 minute read).

### Encryption of connections

<<<<<<< HEAD
QUIC proved connection security via the use of TLS 1.3. This library will allow 3 different connection types with regard to encryption and validation.
=======
QUIC provides connection security via the use of TLS 1.3. This library allows 3 different connection types with regard to encryption and validation.
>>>>>>> af92fcbb

1. Require peers to have certificates from an agreed certificate authority.
1. Allow use of a private certificate authority.
1. Allow no identity validation of peers, but do encrypt connections. (currently implemented)

This should satisfy the requirements of many P2P networks, whether they trust any clearnet certificate authority (which may be a centralised attack source) or whether they pass the identity management up to a different layer to validate identities and simply use quic-p2p as a secured network in terms of encrypted connections.

### Bootstrap Cache

quic-p2p will save any endpoints and certificates of nodes that are connectible without any setup such as is required by NAT hole punching. The most recently connected 200 nodes are stored and these are then used to re-join the network after any restart.

### Connectivity types

quic-p2p uses 2 connection types when in P2P mode. This allows the connections to be defined as:

1. A bi-directional connection.

1. A uni-directional connection.

Where 1 allows connections from consumers of the network, such as clients or
perhaps P2P nodes that are simply obtaining information, such as bootstrapping,
2 is used where the network is allowing another P2P worker. These peers must be
both able to connect and be able to be connected to. Using a uni-directional
stream per connection forces the node to confirm both incoming and outgoing
connectivity is available.

A peer my also use a bi-directional connection where it is using STUN or TURN
to make that connection. It has to however introduce itself as a Client and
not a Node as Nodes are always checked for reverse connectivity to them.

### IP Spoof defence

This library enables `stateless-retry` to defend against IP spoofing. This is
achieved by sending a token back to the connecting node which must be returned.
QUIC also defines a protocol negotiation process that defend against many
attacks by confirming the acceptable protocols. This is defined
[here](https://tools.ietf.org/html/draft-ietf-quic-transport-03#section-7.1).

## TODO

- [ ] Hole punching for NAT traversal
- [ ] Support for async/await syntax
- [ ] Benchmarks and more examples

## License

This SAFE Network library is dual-licensed under the Modified BSD ([LICENSE-BSD](LICENSE-BSD) https://opensource.org/licenses/BSD-3-Clause) or the MIT license ([LICENSE-MIT](LICENSE-MIT) http://opensource.org/licenses/MIT) at your option.

## Contributing

Want to contribute? Great :tada:

There are many ways to give back to the project, whether it be writing new code, fixing bugs, or just reporting errors. All forms of contributions are encouraged!

For instructions on how to contribute, see our [Guide to contributing](https://github.com/maidsafe/QA/blob/master/CONTRIBUTING.md).<|MERGE_RESOLUTION|>--- conflicted
+++ resolved
@@ -25,11 +25,7 @@
 
 ### Encryption of connections
 
-<<<<<<< HEAD
-QUIC proved connection security via the use of TLS 1.3. This library will allow 3 different connection types with regard to encryption and validation.
-=======
-QUIC provides connection security via the use of TLS 1.3. This library allows 3 different connection types with regard to encryption and validation.
->>>>>>> af92fcbb
+QUIC provides connection security via the use of TLS 1.3. This library will allow 3 different connection types with regard to encryption and validation.
 
 1. Require peers to have certificates from an agreed certificate authority.
 1. Allow use of a private certificate authority.
